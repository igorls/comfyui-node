--- conflicted
+++ resolved
@@ -1,6 +1,18 @@
 # Changelog
 
-<<<<<<< HEAD
+## Unreleased
+
+Features:
+
+* Introduced `WorkflowPool`, a new event-driven pooling API with pluggable queue adapters and smarter failover heuristics. Jobs receive stable ids, WebSocket events carry the id, and backends such as Redis/BullMQ/RabbitMQ can be integrated by implementing `QueueAdapter`.
+* Added `SmartFailoverStrategy` and `MemoryQueueAdapter` reference implementations plus a typed event map covering `job:*` and `client:*` lifecycle notifications.
+* Published `docs/workflow-pool.md` with architecture overview, adapter contract, and event reference. Updated README multi-instance section to compare `WorkflowPool` with the legacy `ComfyPool`.
+* New demo: `demos/recursive-edit/` showcases a `WorkflowPool`-powered WebSocket server and browser UI that repeatedly applies a Qwen image edit workflow, useful for multi-session stress tests.
+
+Breaking:
+
+* None – `ComfyPool` remains unchanged and continues to be exported for existing consumers.
+
 ## 1.3.1
 
 Features:
@@ -19,20 +31,6 @@
 * This brings the high-level `Workflow` API to feature parity with `PromptBuilder` for node bypassing.
 * Bypass functionality was already available in `PromptBuilder` (since earlier versions); this release extends it to `Workflow`.
 * This is additive and backward-compatible.
-=======
-## Unreleased
-
-Features:
-
-* Introduced `WorkflowPool`, a new event-driven pooling API with pluggable queue adapters and smarter failover heuristics. Jobs receive stable ids, WebSocket events carry the id, and backends such as Redis/BullMQ/RabbitMQ can be integrated by implementing `QueueAdapter`.
-* Added `SmartFailoverStrategy` and `MemoryQueueAdapter` reference implementations plus a typed event map covering `job:*` and `client:*` lifecycle notifications.
-* Published `docs/workflow-pool.md` with architecture overview, adapter contract, and event reference. Updated README multi-instance section to compare `WorkflowPool` with the legacy `ComfyPool`.
-* New demo: `demos/recursive-edit/` showcases a `WorkflowPool`-powered WebSocket server and browser UI that repeatedly applies a Qwen image edit workflow, useful for multi-session stress tests.
-
-Breaking:
-
-* None – `ComfyPool` remains unchanged and continues to be exported for existing consumers.
->>>>>>> 3414ffb2
 
 ## 1.3.0
 
