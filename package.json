{
  "name": "comfyui-node",
  "version": "1.3.1",
  "description": "ComfyUI Node.js Client",
  "main": "dist/index.js",
  "types": "dist/index.d.ts",
  "type": "module",
  "sideEffects": false,
  "repository": {
    "type": "git",
    "url": "git+https://github.com/igorls/comfyui-node.git"
  },
  "bugs": {
    "url": "https://github.com/igorls/comfyui-node/issues"
  },
  "homepage": "https://github.com/igorls/comfyui-node#readme",
  "keywords": [
    "comfyui",
    "stable-diffusion",
    "image-generation",
    "ai",
    "client"
  ],
  "engines": {
    "node": ">=22"
  },
  "exports": {
    ".": {
      "import": "./dist/index.js",
      "types": "./dist/index.d.ts",
      "default": "./dist/index.js"
    }
  },
  "files": [
    "dist",
    "README.md",
    "LICENSE"
  ],
  "scripts": {
    "build": "tsc --project tsconfig.json",
    "build:watch": "tsc --project tsconfig.json --watch",
    "test": "bun test",
    "test:local": "bun test ./test",
    "test:real": "cross-env COMFY_REAL=1 bun test ./test/real.integration.spec.ts",
    "test:full": "cross-env COMFY_REAL=1 COMFY_FULL=1 bun test ./test/real.full.integration.spec.ts",
    "coverage": "bun test --coverage",
    "coverage:lcov": "bun test --coverage --coverage-reporter=lcov",
    "coverage:enforce": "bun run coverage:lcov && bun run coverage:check",
    "coverage:check": "bun scripts/coverage-check.ts",
    "typecov": "type-coverage --detail --ignore-catch --at-least 0",
    "typecov:strict": "type-coverage --detail --ignore-catch --at-least 90",
    "dist:fresh": "bun run build && bun run dist:fresh:check",
    "dist:fresh:check": "bun scripts/dist-fresh-check.mjs",
    "update-samplers": "bun scripts/update-sampler-types.ts",
    "check:all": "bun run build && bun run test && bun run typecov:strict && bun run dist:fresh",
    "prepublishOnly": "bun run check:all"
  },
  "license": "MIT",
  "dependencies": {
    "ws": "8.18.3"
  },
  "devDependencies": {
    "@types/bun": "^1.2.23",
    "@types/jest": "^30.0.0",
<<<<<<< HEAD
    "@types/node": "24.6.0",
=======
    "@types/node": "24.7.1",
>>>>>>> 3414ffb2
    "@types/ws": "^8.18.1",
    "cross-env": "^10.1.0",
    "@istanbuljs/schema": "^0.1.3",
    "typescript": "5.9.3",
    "type-coverage": "^2.29.7"
  }
}<|MERGE_RESOLUTION|>--- conflicted
+++ resolved
@@ -62,11 +62,7 @@
   "devDependencies": {
     "@types/bun": "^1.2.23",
     "@types/jest": "^30.0.0",
-<<<<<<< HEAD
-    "@types/node": "24.6.0",
-=======
     "@types/node": "24.7.1",
->>>>>>> 3414ffb2
     "@types/ws": "^8.18.1",
     "cross-env": "^10.1.0",
     "@istanbuljs/schema": "^0.1.3",
